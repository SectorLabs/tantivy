mod phrase_query;
mod phrase_scorer;
mod phrase_weight;

pub use self::phrase_query::PhraseQuery;
pub use self::phrase_scorer::PhraseScorer;
pub use self::phrase_weight::PhraseWeight;

#[cfg(test)]
mod tests {

    use super::*;
    use collector::tests::TestCollector;
    use core::Index;
    use error::TantivyError;
    use schema::{Schema, Term, TEXT};
    use tests::assert_nearly_equals;
    use DocAddress;
    use DocId;

    fn create_index(texts: &[&'static str]) -> Index {
        let mut schema_builder = Schema::builder();
        let text_field = schema_builder.add_text_field("text", TEXT);
        let schema = schema_builder.build();
        let index = Index::create_in_ram(schema);
        {
            let mut index_writer = index.writer_with_num_threads(1, 3_000_000).unwrap();
            for &text in texts {
                let doc = doc!(text_field=>text);
                index_writer.add_document(doc);
            }
            assert!(index_writer.commit().is_ok());
        }
        index
    }

    #[test]
    pub fn test_phrase_query() {
        let index = create_index(&[
            "b b b d c g c",
            "a b b d c g c",
            "a b a b c",
            "c a b a d ga a",
            "a b c",
        ]);
        let schema = index.schema();
        let text_field = schema.get_field("text").unwrap();
<<<<<<< HEAD
        let searcher = index.reader().searcher();
=======
        let searcher = index.reader().unwrap().searcher();
>>>>>>> e3abb448
        let test_query = |texts: Vec<&str>| {
            let terms: Vec<Term> = texts
                .iter()
                .map(|text| Term::from_field_text(text_field, text))
                .collect();
            let phrase_query = PhraseQuery::new(terms);
            let test_fruits = searcher
                .search(&phrase_query, &TestCollector)
                .expect("search should succeed");
            test_fruits
                .docs()
                .iter()
                .map(|docaddr| docaddr.1)
                .collect::<Vec<_>>()
        };
        assert_eq!(test_query(vec!["a", "b", "c"]), vec![2, 4]);
        assert_eq!(test_query(vec!["a", "b"]), vec![1, 2, 3, 4]);
        assert_eq!(test_query(vec!["b", "b"]), vec![0, 1]);
        assert!(test_query(vec!["g", "ewrwer"]).is_empty());
        assert!(test_query(vec!["g", "a"]).is_empty());
    }

    #[test]
    pub fn test_phrase_query_no_positions() {
        let mut schema_builder = Schema::builder();
        use schema::IndexRecordOption;
        use schema::TextFieldIndexing;
        use schema::TextOptions;
        let no_positions = TextOptions::default().set_indexing_options(
            TextFieldIndexing::default()
                .set_tokenizer("default")
                .set_index_option(IndexRecordOption::WithFreqs),
        );

        let text_field = schema_builder.add_text_field("text", no_positions);
        let schema = schema_builder.build();
        let index = Index::create_in_ram(schema);
        {
            let mut index_writer = index.writer_with_num_threads(1, 3_000_000).unwrap();
            index_writer.add_document(doc!(text_field=>"a b c"));
            assert!(index_writer.commit().is_ok());
        }
<<<<<<< HEAD
        let searcher = index.reader().searcher();
=======
        let searcher = index.reader().unwrap().searcher();
>>>>>>> e3abb448
        let phrase_query = PhraseQuery::new(vec![
            Term::from_field_text(text_field, "a"),
            Term::from_field_text(text_field, "b"),
        ]);
        if let TantivyError::SchemaError(ref msg) = searcher
            .search(&phrase_query, &TestCollector)
            .map(|_| ())
            .unwrap_err()
        {
            assert_eq!(
                "Applied phrase query on field \"text\", which does not have positions indexed",
                msg.as_str()
            );
        } else {
            panic!("Should have returned an error");
        }
    }

    #[test]
    pub fn test_phrase_score() {
        let index = create_index(&["a b c", "a b c a b"]);
        let schema = index.schema();
        let text_field = schema.get_field("text").unwrap();
<<<<<<< HEAD
        let searcher = index.reader().searcher();
=======
        let searcher = index.reader().unwrap().searcher();
>>>>>>> e3abb448
        let test_query = |texts: Vec<&str>| {
            let terms: Vec<Term> = texts
                .iter()
                .map(|text| Term::from_field_text(text_field, text))
                .collect();
            let phrase_query = PhraseQuery::new(terms);
            searcher
                .search(&phrase_query, &TestCollector)
                .expect("search should succeed")
                .scores()
                .to_vec()
        };
        let scores = test_query(vec!["a", "b"]);
        assert_nearly_equals(scores[0], 0.40618482);
        assert_nearly_equals(scores[1], 0.46844664);
    }

    #[test] // motivated by #234
    pub fn test_phrase_query_docfreq_order() {
        let mut schema_builder = Schema::builder();
        let text_field = schema_builder.add_text_field("text", TEXT);
        let schema = schema_builder.build();
        let index = Index::create_in_ram(schema);
        {
            let mut index_writer = index.writer_with_num_threads(1, 3_000_000).unwrap();
            index_writer.add_document(doc!(text_field=>"b"));
            index_writer.add_document(doc!(text_field=>"a b"));
            index_writer.add_document(doc!(text_field=>"b a"));
            assert!(index_writer.commit().is_ok());
        }

<<<<<<< HEAD
        let searcher = index.reader().searcher();
=======
        let searcher = index.reader().unwrap().searcher();
>>>>>>> e3abb448
        let test_query = |texts: Vec<&str>| {
            let terms: Vec<Term> = texts
                .iter()
                .map(|text| Term::from_field_text(text_field, text))
                .collect();
            let phrase_query = PhraseQuery::new(terms);
            searcher
                .search(&phrase_query, &TestCollector)
                .expect("search should succeed")
                .docs()
                .to_vec()
        };
        assert_eq!(test_query(vec!["a", "b"]), vec![DocAddress(0, 1)]);
        assert_eq!(test_query(vec!["b", "a"]), vec![DocAddress(0, 2)]);
    }

    #[test] // motivated by #234
    pub fn test_phrase_query_non_trivial_offsets() {
        let mut schema_builder = Schema::builder();
        let text_field = schema_builder.add_text_field("text", TEXT);
        let schema = schema_builder.build();
        let index = Index::create_in_ram(schema);
        {
            let mut index_writer = index.writer_with_num_threads(1, 3_000_000).unwrap();
            index_writer.add_document(doc!(text_field=>"a b c d e f g h"));
            assert!(index_writer.commit().is_ok());
        }
<<<<<<< HEAD
        let searcher = index.reader().searcher();
=======
        let searcher = index.reader().unwrap().searcher();
>>>>>>> e3abb448
        let test_query = |texts: Vec<(usize, &str)>| {
            let terms: Vec<(usize, Term)> = texts
                .iter()
                .map(|(offset, text)| (*offset, Term::from_field_text(text_field, text)))
                .collect();
            let phrase_query = PhraseQuery::new_with_offset(terms);
            searcher
                .search(&phrase_query, &TestCollector)
                .expect("search should succeed")
                .docs()
                .iter()
                .map(|doc_address| doc_address.1)
                .collect::<Vec<DocId>>()
        };
        assert_eq!(test_query(vec![(0, "a"), (1, "b")]), vec![0]);
        assert_eq!(test_query(vec![(1, "b"), (0, "a")]), vec![0]);
        assert!(test_query(vec![(0, "a"), (2, "b")]).is_empty());
        assert_eq!(test_query(vec![(0, "a"), (2, "c")]), vec![0]);
        assert_eq!(test_query(vec![(0, "a"), (2, "c"), (3, "d")]), vec![0]);
        assert_eq!(test_query(vec![(0, "a"), (2, "c"), (4, "e")]), vec![0]);
        assert_eq!(test_query(vec![(4, "e"), (0, "a"), (2, "c")]), vec![0]);
        assert!(test_query(vec![(0, "a"), (2, "d")]).is_empty());
        assert_eq!(test_query(vec![(1, "a"), (3, "c")]), vec![0]);
    }
}<|MERGE_RESOLUTION|>--- conflicted
+++ resolved
@@ -45,11 +45,7 @@
         ]);
         let schema = index.schema();
         let text_field = schema.get_field("text").unwrap();
-<<<<<<< HEAD
-        let searcher = index.reader().searcher();
-=======
-        let searcher = index.reader().unwrap().searcher();
->>>>>>> e3abb448
+        let searcher = index.reader().unwrap().searcher();
         let test_query = |texts: Vec<&str>| {
             let terms: Vec<Term> = texts
                 .iter()
@@ -92,11 +88,7 @@
             index_writer.add_document(doc!(text_field=>"a b c"));
             assert!(index_writer.commit().is_ok());
         }
-<<<<<<< HEAD
-        let searcher = index.reader().searcher();
-=======
-        let searcher = index.reader().unwrap().searcher();
->>>>>>> e3abb448
+        let searcher = index.reader().unwrap().searcher();
         let phrase_query = PhraseQuery::new(vec![
             Term::from_field_text(text_field, "a"),
             Term::from_field_text(text_field, "b"),
@@ -120,11 +112,7 @@
         let index = create_index(&["a b c", "a b c a b"]);
         let schema = index.schema();
         let text_field = schema.get_field("text").unwrap();
-<<<<<<< HEAD
-        let searcher = index.reader().searcher();
-=======
-        let searcher = index.reader().unwrap().searcher();
->>>>>>> e3abb448
+        let searcher = index.reader().unwrap().searcher();
         let test_query = |texts: Vec<&str>| {
             let terms: Vec<Term> = texts
                 .iter()
@@ -156,11 +144,7 @@
             assert!(index_writer.commit().is_ok());
         }
 
-<<<<<<< HEAD
-        let searcher = index.reader().searcher();
-=======
-        let searcher = index.reader().unwrap().searcher();
->>>>>>> e3abb448
+        let searcher = index.reader().unwrap().searcher();
         let test_query = |texts: Vec<&str>| {
             let terms: Vec<Term> = texts
                 .iter()
@@ -188,11 +172,7 @@
             index_writer.add_document(doc!(text_field=>"a b c d e f g h"));
             assert!(index_writer.commit().is_ok());
         }
-<<<<<<< HEAD
-        let searcher = index.reader().searcher();
-=======
-        let searcher = index.reader().unwrap().searcher();
->>>>>>> e3abb448
+        let searcher = index.reader().unwrap().searcher();
         let test_query = |texts: Vec<(usize, &str)>| {
             let terms: Vec<(usize, Term)> = texts
                 .iter()
