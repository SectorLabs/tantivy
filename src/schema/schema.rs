--- conflicted
+++ resolved
@@ -334,17 +334,12 @@
     #[test]
     pub fn test_schema_serialization() {
         let mut schema_builder = SchemaBuilder::default();
-<<<<<<< HEAD
-        let count_options = IntOptions::default().set_stored().set_fast(Cardinality::SingleValue);
-        let popularity_options = IntOptions::default().set_stored().set_fast(Cardinality::SingleValue);
-=======
         let count_options = IntOptions::default()
             .set_stored()
             .set_fast(Cardinality::SingleValue);
         let popularity_options = IntOptions::default()
             .set_stored()
             .set_fast(Cardinality::SingleValue);
->>>>>>> a7ffc0e6
         schema_builder.add_text_field("title", TEXT);
         schema_builder.add_text_field("author", STRING);
         schema_builder.add_u64_field("count", count_options);
@@ -408,13 +403,9 @@
     #[test]
     pub fn test_document_to_json() {
         let mut schema_builder = SchemaBuilder::default();
-<<<<<<< HEAD
-        let count_options = IntOptions::default().set_stored().set_fast(Cardinality::SingleValue);
-=======
         let count_options = IntOptions::default()
             .set_stored()
             .set_fast(Cardinality::SingleValue);
->>>>>>> a7ffc0e6
         schema_builder.add_text_field("title", TEXT);
         schema_builder.add_text_field("author", STRING);
         schema_builder.add_u64_field("count", count_options);
@@ -433,17 +424,12 @@
     #[test]
     pub fn test_parse_document() {
         let mut schema_builder = SchemaBuilder::default();
-<<<<<<< HEAD
-        let count_options = IntOptions::default().set_stored().set_fast(Cardinality::SingleValue);
-        let popularity_options = IntOptions::default().set_stored().set_fast(Cardinality::SingleValue);
-=======
         let count_options = IntOptions::default()
             .set_stored()
             .set_fast(Cardinality::SingleValue);
         let popularity_options = IntOptions::default()
             .set_stored()
             .set_fast(Cardinality::SingleValue);
->>>>>>> a7ffc0e6
         let title_field = schema_builder.add_text_field("title", TEXT);
         let author_field = schema_builder.add_text_field("author", STRING);
         let count_field = schema_builder.add_u64_field("count", count_options);
