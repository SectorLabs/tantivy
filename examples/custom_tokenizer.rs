// # Defining a tokenizer pipeline
//
// In this example, we'll see how to define a tokenizer pipeline
// by aligning a bunch of `TokenFilter`.

#[macro_use]
extern crate tantivy;
use tantivy::collector::TopDocs;
use tantivy::query::QueryParser;
use tantivy::schema::*;
use tantivy::tokenizer::NgramTokenizer;
use tantivy::Index;

fn main() -> tantivy::Result<()> {
    // # Defining the schema
    //
    // The Tantivy index requires a very strict schema.
    // The schema declares which fields are in the index,
    // and for each field, its type and "the way it should
    // be indexed".

    // first we need to define a schema ...
    let mut schema_builder = Schema::builder();

    // Our first field is title.
    // In this example we want to use NGram searching
    // we will set that to 3 characters, so any three
    // char in the title should be findable.
    let text_field_indexing = TextFieldIndexing::default()
        .set_tokenizer("ngram3")
        .set_index_option(IndexRecordOption::WithFreqsAndPositions);
    let text_options = TextOptions::default()
        .set_indexing_options(text_field_indexing)
        .set_stored();
    let title = schema_builder.add_text_field("title", text_options);

    // Our second field is body.
    // We want full-text search for it, but we do not
    // need to be able to be able to retrieve it
    // for our application.
    //
    // We can make our index lighter and
    // by omitting `STORED` flag.
    let body = schema_builder.add_text_field("body", TEXT);

    let schema = schema_builder.build();

    // # Indexing documents
    //
    // Let's create a brand new index.
    // To simplify we will work entirely in RAM.
    // This is not what you want in reality, but it is very useful
    // for your unit tests... Or this example.
    let index = Index::create_in_ram(schema.clone());

    // here we are registering our custome tokenizer
    // this will store tokens of 3 characters each
    index
        .tokenizers()
        .register("ngram3", NgramTokenizer::new(3, 3, false));

    // To insert document we need an index writer.
    // There must be only one writer at a time.
    // This single `IndexWriter` is already
    // multithreaded.
    //
    // Here we use a buffer of 50MB per thread. Using a bigger
    // heap for the indexer can increase its throughput.
    let mut index_writer = index.writer(50_000_000)?;
    index_writer.add_document(doc!(
    title => "The Old Man and the Sea",
    body => "He was an old man who fished alone in a skiff in the Gulf Stream and \
     he had gone eighty-four days now without taking a fish."
    ));
    index_writer.add_document(doc!(
    title => "Of Mice and Men",
       body => r#"A few miles south of Soledad, the Salinas River drops in close to the hillside
                bank and runs deep and green. The water is warm too, for it has slipped twinkling
                over the yellow sands in the sunlight before reaching the narrow pool. On one
                side of the river the golden foothill slopes curve up to the strong and rocky
                Gabilan Mountains, but on the valley side the water is lined with trees—willows
                fresh and green with every spring, carrying in their lower leaf junctures the
                debris of the winter’s flooding; and sycamores with mottled, white, recumbent
                limbs and branches that arch over the pool"#
    ));
    index_writer.add_document(doc!(
    title => "Frankenstein",
        body => r#"You will rejoice to hear that no disaster has accompanied the commencement of an
                enterprise which you have regarded with such evil forebodings.  I arrived here
                yesterday, and my first task is to assure my dear sister of my welfare and
                increasing confidence in the success of my undertaking."#
    ));
    index_writer.commit()?;

<<<<<<< HEAD
    let searcher = index.reader().searcher();
=======
    let reader = index.reader()?;
    let searcher = reader.searcher();
>>>>>>> e3abb448

    // The query parser can interpret human queries.
    // Here, if the user does not specify which
    // field they want to search, tantivy will search
    // in both title and body.
    let query_parser = QueryParser::for_index(&index, vec![title, body]);

    // here we want to get a hit on the 'ken' in Frankenstein
    let query = query_parser.parse_query("ken")?;

    let top_docs = searcher.search(&query, &TopDocs::with_limit(10))?;

    for (_, doc_address) in top_docs {
        let retrieved_doc = searcher.doc(doc_address)?;
        println!("{}", schema.to_json(&retrieved_doc));
    }

    Ok(())
}<|MERGE_RESOLUTION|>--- conflicted
+++ resolved
@@ -92,12 +92,8 @@
     ));
     index_writer.commit()?;
 
-<<<<<<< HEAD
-    let searcher = index.reader().searcher();
-=======
     let reader = index.reader()?;
     let searcher = reader.searcher();
->>>>>>> e3abb448
 
     // The query parser can interpret human queries.
     // Here, if the user does not specify which
